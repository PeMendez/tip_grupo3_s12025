--- conflicted
+++ resolved
@@ -2,13 +2,12 @@
 import {useNavigate, useParams} from "react-router-dom";
 import useRoomData from "../hooks/useRoomData.js";
 import useDeviceData from "../hooks/useDeviceData.js";
-import { useTitle } from "../contexts/TitleContext.jsx";
-import GridView from "../components/grid/GridView";
-import Toast from '../components/Toast.jsx';
+import {useTitle} from "../contexts/TitleContext.jsx";
+import GridView from "../components/grid/GridView.jsx";
 import {getDeviceIcon} from "../components/grid/utils.jsx";
-import './styles/roomDetail.css';
 import RoundButton from "../components/RoundButton.jsx";
 import BackOrCloseButton from "../components/BackOrCloseButton.jsx";
+import Toast from "../components/Toast.jsx";
 
 const RoomDetail2 = () => {
     const { id } = useParams();
@@ -21,19 +20,17 @@
         devices,
         availableDevices,
         fetchRoom,
-        fetchAvailableDevices,
-        setDevices
+        setDevices,
+        fetchAvailableDevices
     } = useRoomData(id);
 
     const {
         toggleLight,
         handleAddDevice,
         handleDeleteDevice,
-        fetchAvailableDevices,
         toast,
         setToast
-    } = useDeviceData(id, fetchRoom, setDevices);
-
+    } = useDeviceData(id, fetchRoom, setDevices, fetchAvailableDevices);
 
     useEffect(() => {
         const titles = {
@@ -45,29 +42,22 @@
     }, [mode, roomName, setHeaderTitle]);
 
     useEffect(() => {
-<<<<<<< HEAD
         if (mode === 'add') {
             fetchAvailableDevices();
-=======
-        if (addMode) {
-            fetchAvailableDevices();
-            setHeaderTitle("Agregar Dispositivos");
->>>>>>> a0da5887
         }
     }, [mode, fetchAvailableDevices]);
 
-<<<<<<< HEAD
+    useEffect(() => {
+        if (mode === 'edit') {
+            fetchRoom();
+        }
+    }, [mode, fetchRoom]);
+
     const handleDeviceClick = (device) => {
         if (mode !== 'view') return;
 
         if (device.type === 'smart_outlet' || device.type === 'dimmer') {
             toggleLight(device.id);
-=======
-    useEffect(() => {
-        if (editMode) {
-            fetchRoom();
-            setHeaderTitle("Editar Mis Dispositivos");
->>>>>>> a0da5887
         }
     };
 
@@ -75,20 +65,25 @@
         navigate('/home');
     };
 
-
     if (mode === 'add') {
         return (
-            <GridView
-                type="device"
-                items={availableDevices}
-                onItemClick={(device) => {
-                    handleAddDevice(device);
-                    setMode('view');
-                }}
-                onClose={() => setMode('view')}
-                getIcon={(device) => getDeviceIcon(device.type)}
-            />
-        )
+            <div>
+                {availableDevices.length === 0 ? (
+                    <p>Conecta un dispositivo!</p>
+                ) : (
+                    <GridView
+                        type="device"
+                        items={availableDevices}
+                        onItemClick={(device) => {
+                            handleAddDevice(device);
+                            setMode('view');
+                        }}
+                        onClose={() => setMode('view')}
+                        getIcon={(device) => getDeviceIcon(device.type)}
+                    />
+                )}
+            </div>
+        );
     }
 
     if (mode === 'edit') {
@@ -127,19 +122,18 @@
                         <RoundButton type="edit" onClick={() => setMode('add')}/>
                     </div>
                 </div>
-                    )}
+            )}
 
-
-                    {toast && (
-                        <Toast
-                            key={toast.key}
-                            message={toast.message}
-                            duration={3000}
-                            onClose={() => setToast(null)}
-                        />
-                    )}
-                </div>
-            );
-            };
+            {toast && (
+                <Toast
+                    key={toast.key}
+                    message={toast.message}
+                    duration={3000}
+                    onClose={() => setToast(null)}
+                />
+            )}
+        </div>
+    );
+};
 
 export default RoomDetail2;